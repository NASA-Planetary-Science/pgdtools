--- conflicted
+++ resolved
@@ -13,13 +13,9 @@
     "matplotlib",
     "pandas",
     "numpy",
-<<<<<<< HEAD
     "requests",
-    "scipy"
-=======
     "scipy",
     "setuptools-scm"
->>>>>>> e8e8a178
 ]
 description-file = "README.md"
 
