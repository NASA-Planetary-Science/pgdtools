"""Package to interact with the presolar grain database."""

<<<<<<< HEAD
from setuptools_scm import get_version

from . import data, db, maintainer
from .classify import classify_grain
from .pgdtools import PresolarGrains


__all__ = ["classify_grain", "data", "db", "maintainer", "PresolarGrains"]
=======
from . import data, maintainer
from ._version import __version__
from .classify import classify_grain
from .pgdtools import PresolarGrains

__all__ = ["PresolarGrains", "classify_grain", "data", "maintainer", "__version__"]
>>>>>>> e2e438b8

print("Really early dev version... user beware!")

# Package information

__title__ = "pgdtools"
__description__ = "Read and interact with the presolar grain database with python."

__uri__ = "https://pgdtools.readthedocs.io/en/latest/"
__author__ = "Reto Trappitsch"
__email__ = "reto@galactic-forensics.space"

__license__ = "MIT"
__copyright__ = "Copyright (c) 2020-2023, Reto Trappitsch"<|MERGE_RESOLUTION|>--- conflicted
+++ resolved
@@ -1,22 +1,11 @@
 """Package to interact with the presolar grain database."""
 
-<<<<<<< HEAD
-from setuptools_scm import get_version
-
-from . import data, db, maintainer
-from .classify import classify_grain
-from .pgdtools import PresolarGrains
-
-
-__all__ = ["classify_grain", "data", "db", "maintainer", "PresolarGrains"]
-=======
 from . import data, maintainer
 from ._version import __version__
 from .classify import classify_grain
 from .pgdtools import PresolarGrains
 
 __all__ = ["PresolarGrains", "classify_grain", "data", "maintainer", "__version__"]
->>>>>>> e2e438b8
 
 print("Really early dev version... user beware!")
 
